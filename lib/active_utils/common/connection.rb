require 'uri'
require 'net/http'
require 'net/https'
require 'benchmark'

module ActiveMerchant
  class Connection
    include NetworkConnectionRetries

    MAX_RETRIES = 3
    OPEN_TIMEOUT = 60
    READ_TIMEOUT = 60
    VERIFY_PEER = true
    CA_FILE = (File.dirname(__FILE__) + '/../../certs/cacert.pem')
    CA_PATH = nil
    RETRY_SAFE = false
    RUBY_184_POST_HEADERS = { "Content-Type" => "application/x-www-form-urlencoded" }

    attr_accessor :endpoint
    attr_accessor :open_timeout
    attr_accessor :read_timeout
    attr_accessor :verify_peer
<<<<<<< HEAD
=======
    attr_accessor :ca_file
    attr_accessor :ca_path
    attr_accessor :retry_safe
>>>>>>> 8c2ff7ad
    attr_accessor :pem
    attr_accessor :pem_password
    attr_accessor :wiredump_device
    attr_accessor :logger
    attr_accessor :tag
    attr_accessor :ignore_http_status

    def initialize(endpoint)
      @endpoint     = endpoint.is_a?(URI) ? endpoint : URI.parse(endpoint)
      @open_timeout = OPEN_TIMEOUT
      @read_timeout = READ_TIMEOUT
      @retry_safe   = RETRY_SAFE
      @verify_peer  = VERIFY_PEER
      @ca_file      = CA_FILE
      @ca_path      = CA_PATH
      @ignore_http_status = false
    end

    def request(method, body, headers = {})
      request_start = Time.now.to_f

      retry_exceptions(:max_retries => MAX_RETRIES, :logger => logger, :tag => tag) do
        begin
          info "connection_http_method=#{method.to_s.upcase} connection_uri=#{endpoint}", tag

          result = nil

          realtime = Benchmark.realtime do
            result = case method
            when :get
              raise ArgumentError, "GET requests do not support a request body" if body
              http.get(endpoint.request_uri, headers)
            when :post
              debug body
              http.post(endpoint.request_uri, body, RUBY_184_POST_HEADERS.merge(headers))
            when :put
              debug body
              http.put(endpoint.request_uri, body, headers)
            when :delete
              # It's kind of ambiguous whether the RFC allows bodies
              # for DELETE requests. But Net::HTTP's delete method
              # very unambiguously does not.
              raise ArgumentError, "DELETE requests do not support a request body" if body
              http.delete(endpoint.request_uri, headers)
            else
              raise ArgumentError, "Unsupported request method #{method.to_s.upcase}"
            end
          end

          info "--> %d %s (%d %.4fs)" % [result.code, result.message, result.body ? result.body.length : 0, realtime], tag
          debug result.body
          result
        end
      end

    ensure
      info "connection_request_total_time=%.4fs" % [Time.now.to_f - request_start], tag
    end

    private
    def http
      http = Net::HTTP.new(endpoint.host, endpoint.port)
      configure_debugging(http)
      configure_timeouts(http)
      configure_ssl(http)
      configure_cert(http)
      http
    end

    def configure_debugging(http)
      http.set_debug_output(wiredump_device)
    end

    def configure_timeouts(http)
      http.open_timeout = open_timeout
      http.read_timeout = read_timeout
    end

    def configure_ssl(http)
      return unless endpoint.scheme == "https"

      http.use_ssl = true

      if verify_peer
        http.verify_mode = OpenSSL::SSL::VERIFY_PEER
        http.ca_file     = ca_file
        http.ca_path     = ca_path
      else
        http.verify_mode = OpenSSL::SSL::VERIFY_NONE
      end
    end

    def configure_cert(http)
      return if pem.blank?

      http.cert = OpenSSL::X509::Certificate.new(pem)

      if pem_password
        http.key = OpenSSL::PKey::RSA.new(pem, pem_password)
      else
        http.key = OpenSSL::PKey::RSA.new(pem)
      end
    end

    def handle_response(response)
      if @ignore_http_status then
        return response.body
      else
        case response.code.to_i
        when 200...300
          response.body
        else
          raise ResponseError.new(response)
        end
      end
    end

    def debug(message, tag = nil)
      log(:debug, message, tag)
    end

    def info(message, tag = nil)
      log(:info, message, tag)
    end

    def error(message, tag = nil)
      log(:error, message, tag)
    end

    def log(level, message, tag)
      message = "[#{tag}] #{message}" if tag
      logger.send(level, message) if logger
    end
  end
end<|MERGE_RESOLUTION|>--- conflicted
+++ resolved
@@ -20,12 +20,9 @@
     attr_accessor :open_timeout
     attr_accessor :read_timeout
     attr_accessor :verify_peer
-<<<<<<< HEAD
-=======
     attr_accessor :ca_file
     attr_accessor :ca_path
     attr_accessor :retry_safe
->>>>>>> 8c2ff7ad
     attr_accessor :pem
     attr_accessor :pem_password
     attr_accessor :wiredump_device
